--- conflicted
+++ resolved
@@ -10,9 +10,7 @@
 
     <NerdbankGitVersioningVersion>1.6.25</NerdbankGitVersioningVersion>
     <MicroBuildVersion>2.0.40</MicroBuildVersion>
-<<<<<<< HEAD
     <MicroBuild_LocalizeOutputAssembly>false</MicroBuild_LocalizeOutputAssembly>
-=======
 
     <PackageTags>Mef Composition Extensibility</PackageTags>
     <Company>Microsoft</Company>
@@ -21,7 +19,6 @@
     <Authors>Microsoft</Authors>
     <Copyright>© Microsoft Corporation. All rights reserved.</Copyright>
     <RequireLicenseAcceptance>true</RequireLicenseAcceptance>
->>>>>>> 35d95728
   </PropertyGroup>
   <ItemGroup>
     <PackageReference Include="Nerdbank.GitVersioning" Version="$(NerdbankGitVersioningVersion)" PrivateAssets="all" />
