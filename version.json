<<<<<<< HEAD
{ "version": "15.0-pre" }
=======
{
  "$schema": "https://raw.githubusercontent.com/AArnott/Nerdbank.GitVersioning/master/src/NerdBank.GitVersioning/version.schema.json",
  "version": "14.2-pre",
  "publicReleaseRefSpec": [
    "^refs/heads/master$", // we release out of master
    "^refs/heads/v\\d+(?:.\\d+)?$" // we also release out of vNN branches
  ],
  "cloudBuild": {
    "buildNumber": {
      "enabled": true
    }
  }
}
>>>>>>> c05c6bb1
<|MERGE_RESOLUTION|>--- conflicted
+++ resolved
@@ -1,9 +1,6 @@
-<<<<<<< HEAD
-{ "version": "15.0-pre" }
-=======
 {
   "$schema": "https://raw.githubusercontent.com/AArnott/Nerdbank.GitVersioning/master/src/NerdBank.GitVersioning/version.schema.json",
-  "version": "14.2-pre",
+  "version": "15.0-pre",
   "publicReleaseRefSpec": [
     "^refs/heads/master$", // we release out of master
     "^refs/heads/v\\d+(?:.\\d+)?$" // we also release out of vNN branches
@@ -13,5 +10,4 @@
       "enabled": true
     }
   }
-}
->>>>>>> c05c6bb1
+}